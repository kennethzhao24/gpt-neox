--- conflicted
+++ resolved
@@ -419,13 +419,10 @@
         super(ParallelTransformerLayer, self).__init__()
         self.layer_number = layer_number
 
-<<<<<<< HEAD
         norm, eps = get_norm(neox_args)
 
-=======
->>>>>>> 9ef3af68
         # Layernorm on the input data.
-        self.ln1 = norm(neox_args.hidden_size, eps=eps)
+        self.input_layernorm = norm(neox_args.hidden_size, eps=eps)
         self.get_key_value = get_key_value
 
         # Self attention.
@@ -462,44 +459,16 @@
             fn = get_bias_dropout_add(self.training)
         return fn
 
-<<<<<<< HEAD
     def forward(self, x, attention_mask, layer_past=None):
         bias_dropout_fn = self._get_bias_dropout()
         # x: [b, s, h]
-=======
-        # Layer norm at the begining of the transformer layer.
-        layernorm_output = self.input_layernorm(hidden_states)
-
-        # Self attention.
-        attention_output, attention_bias = \
-            self.attention(layernorm_output,
-                           attention_mask,
-                           layer_past=layer_past)
->>>>>>> 9ef3af68
-
-        residual, x = x, self.ln1(x)
+
+        residual, x = x, self.input_layernorm(x)
         attention_output, attention_bias = self.attention(x, attention_mask, layer_past=layer_past)
         if self.get_key_value:
             attention_output, presents = attention_output
 
-<<<<<<< HEAD
         attention_residual = None if self.gpt_j_residual else residual
-=======
-        # Residual connection.
-        residual = hidden_states
-
-        # jit scripting for a nn.module (with dropout) is not 
-        # trigerring the fusion kernel. For now, we use two 
-        # different nn.functional routines to account for varying
-        # dropout semantics during training and inference phases.
-        if self.bias_dropout_fusion:
-            if self.training:
-                bias_dropout_add_func = bias_dropout_add_fused_train
-            else:
-                bias_dropout_add_func = bias_dropout_add_fused_inference
-        else:
-            bias_dropout_add_func = get_bias_dropout_add(self.training)
->>>>>>> 9ef3af68
 
         # re-enable torch grad to enable fused optimization.
         with torch.enable_grad():  # x, bias, residual, prob
@@ -510,12 +479,7 @@
         mlp_input = x if self.gpt_j_residual else self.ln2(attention_output)
         mlp_residual = residual + attention_output if self.gpt_j_residual else attention_output
 
-<<<<<<< HEAD
         mlp_output, mlp_bias = self.mlp(mlp_input)
-=======
-        # Second residual connection.
-        residual = layernorm_input
->>>>>>> 9ef3af68
 
         # re-enable torch grad to enable fused optimization.
         with torch.enable_grad():
