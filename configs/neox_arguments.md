--- conflicted
+++ resolved
@@ -111,11 +111,7 @@
 
 - **git_hash**: str
 
-<<<<<<< HEAD
     Default = 25e1fb0
-=======
-    Default = 507ad04
->>>>>>> dee75283
 
     current git hash of repository
 
